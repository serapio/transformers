# coding=utf-8
# Copyright 2018 The Open AI Team Authors and The HuggingFace Inc. team.
#
# Licensed under the Apache License, Version 2.0 (the "License");
# you may not use this file except in compliance with the License.
# You may obtain a copy of the License at
#
#     http://www.apache.org/licenses/LICENSE-2.0
#
# Unless required by applicable law or agreed to in writing, software
# distributed under the License is distributed on an "AS IS" BASIS,
# WITHOUT WARRANTIES OR CONDITIONS OF ANY KIND, either express or implied.
# See the License for the specific language governing permissions and
# limitations under the License.
"""Tokenization classes for OpenAI GPT."""


import json
import os
import warnings
from functools import lru_cache

import regex as re

from .tokenization_utils import AddedToken, PreTrainedTokenizer
from .tokenization_utils_base import BatchEncoding
from .tokenization_utils_fast import PreTrainedTokenizerFast
from .utils import logging


logger = logging.get_logger(__name__)

VOCAB_FILES_NAMES = {
    "vocab_file": "vocab.json",
    "merges_file": "merges.txt",
}

PRETRAINED_VOCAB_FILES_MAP = {
    "vocab_file": {
        "gpt2": "https://s3.amazonaws.com/models.huggingface.co/bert/gpt2-vocab.json",
        "gpt2-medium": "https://s3.amazonaws.com/models.huggingface.co/bert/gpt2-medium-vocab.json",
        "gpt2-large": "https://s3.amazonaws.com/models.huggingface.co/bert/gpt2-large-vocab.json",
        "gpt2-xl": "https://s3.amazonaws.com/models.huggingface.co/bert/gpt2-xl-vocab.json",
        "distilgpt2": "https://s3.amazonaws.com/models.huggingface.co/bert/distilgpt2-vocab.json",
    },
    "merges_file": {
        "gpt2": "https://s3.amazonaws.com/models.huggingface.co/bert/gpt2-merges.txt",
        "gpt2-medium": "https://s3.amazonaws.com/models.huggingface.co/bert/gpt2-medium-merges.txt",
        "gpt2-large": "https://s3.amazonaws.com/models.huggingface.co/bert/gpt2-large-merges.txt",
        "gpt2-xl": "https://s3.amazonaws.com/models.huggingface.co/bert/gpt2-xl-merges.txt",
        "distilgpt2": "https://s3.amazonaws.com/models.huggingface.co/bert/distilgpt2-merges.txt",
    },
}

PRETRAINED_POSITIONAL_EMBEDDINGS_SIZES = {
    "gpt2": 1024,
    "gpt2-medium": 1024,
    "gpt2-large": 1024,
    "gpt2-xl": 1024,
    "distilgpt2": 1024,
}


@lru_cache()
def bytes_to_unicode():
    """
    Returns list of utf-8 byte and a mapping to unicode strings.
    We specifically avoids mapping to whitespace/control characters the bpe code barfs on.

    The reversible bpe codes work on unicode strings.
    This means you need a large # of unicode characters in your vocab if you want to avoid UNKs.
    When you're at something like a 10B token dataset you end up needing around 5K for decent coverage.
    This is a signficant percentage of your normal, say, 32K bpe vocab.
    To avoid that, we want lookup tables between utf-8 bytes and unicode strings.
    """
    bs = (
        list(range(ord("!"), ord("~") + 1)) + list(range(ord("¡"), ord("¬") + 1)) + list(range(ord("®"), ord("ÿ") + 1))
    )
    cs = bs[:]
    n = 0
    for b in range(2 ** 8):
        if b not in bs:
            bs.append(b)
            cs.append(2 ** 8 + n)
            n += 1
    cs = [chr(n) for n in cs]
    return dict(zip(bs, cs))


def get_pairs(word):
    """Return set of symbol pairs in a word.

    Word is represented as tuple of symbols (symbols being variable-length strings).
    """
    pairs = set()
    prev_char = word[0]
    for char in word[1:]:
        pairs.add((prev_char, char))
        prev_char = char
    return pairs


class GPT2Tokenizer(PreTrainedTokenizer):
    """
    Construct a GPT-2 tokenizer. Based on byte-level Byte-Pair-Encoding.

    This tokenizer has been trained to treat spaces like parts of the tokens (a bit like sentencepiece) so a word will
    be encoded differently whether it is at the beginning of the sentence (without space) or not:

    ::

        >>> from transformers import GPT2Tokenizer
        >>> tokenizer = GPT2Tokenizer.from_pretrained("gpt2")
        >>> tokenizer("Hello world")['input_ids']
        [15496, 995]
        >>> tokenizer(" Hello world")['input_ids']
        [18435, 995]

    You can get around that behavior by passing ``add_prefix_space=True`` when instantiating this tokenizer or when you
    call it on some text, but since the model was not pretrained this way, it might yield a decrease in performance.

    .. note::

        When used with ``is_split_into_words=True``, this tokenizer will add a space before each word (even the first one).

    This tokenizer inherits from :class:`~transformers.PreTrainedTokenizer` which contains most of the main methods.
    Users should refer to this superclass for more information regarding those methods.

    Args:
        vocab_file (:obj:`str`):
            Path to the vocabulary file.
        merges_file (:obj:`str`):
            Path to the merges file.
        errors (:obj:`str`, `optional`, defaults to :obj:`"replace"`):
            Paradigm to follow when decoding bytes to UTF-8. See `bytes.decode
            <https://docs.python.org/3/library/stdtypes.html#bytes.decode>`__ for more information.
        unk_token (:obj:`str`, `optional`, defaults to :obj:`<|endoftext|>`):
            The unknown token. A token that is not in the vocabulary cannot be converted to an ID and is set to be this
            token instead.
        bos_token (:obj:`str`, `optional`, defaults to :obj:`<|endoftext|>`):
            The beginning of sequence token.
        eos_token (:obj:`str`, `optional`, defaults to :obj:`<|endoftext|>`):
            The end of sequence token.
        add_prefix_space (:obj:`bool`, `optional`, defaults to :obj:`False`):
            Whether or not to add an initial space to the input. This allows to treat the leading word just as any
            other word. (GPT2 tokenizer detect beginning of words by the preceding space).
    """

    vocab_files_names = VOCAB_FILES_NAMES
    pretrained_vocab_files_map = PRETRAINED_VOCAB_FILES_MAP
    max_model_input_sizes = PRETRAINED_POSITIONAL_EMBEDDINGS_SIZES
    model_input_names = ["attention_mask"]

    def __init__(
        self,
        vocab_file,
        merges_file,
        errors="replace",
        unk_token="<|endoftext|>",
        bos_token="<|endoftext|>",
        eos_token="<|endoftext|>",
        add_prefix_space=False,
        **kwargs
    ):
        bos_token = AddedToken(bos_token, lstrip=False, rstrip=False) if isinstance(bos_token, str) else bos_token
        eos_token = AddedToken(eos_token, lstrip=False, rstrip=False) if isinstance(eos_token, str) else eos_token
        unk_token = AddedToken(unk_token, lstrip=False, rstrip=False) if isinstance(unk_token, str) else unk_token
        super().__init__(bos_token=bos_token, eos_token=eos_token, unk_token=unk_token, **kwargs)

        with open(vocab_file, encoding="utf-8") as vocab_handle:
            self.encoder = json.load(vocab_handle)
        self.decoder = {v: k for k, v in self.encoder.items()}
        self.errors = errors  # how to handle errors in decoding
        self.byte_encoder = bytes_to_unicode()
        self.byte_decoder = {v: k for k, v in self.byte_encoder.items()}
        with open(merges_file, encoding="utf-8") as merges_handle:
            bpe_merges = merges_handle.read().split("\n")[1:-1]
        bpe_merges = [tuple(merge.split()) for merge in bpe_merges]
        self.bpe_ranks = dict(zip(bpe_merges, range(len(bpe_merges))))
        self.cache = {}
        self.add_prefix_space = add_prefix_space

        # Should haved added re.IGNORECASE so BPE merges can happen for capitalized versions of contractions
        self.pat = re.compile(r"""'s|'t|'re|'ve|'m|'ll|'d| ?\p{L}+| ?\p{N}+| ?[^\s\p{L}\p{N}]+|\s+(?!\S)|\s+""")

    @property
    def vocab_size(self):
        return len(self.encoder)

    def get_vocab(self):
        return dict(self.encoder, **self.added_tokens_encoder)

    def bpe(self, token):
        if token in self.cache:
            return self.cache[token]
        word = tuple(token)
        pairs = get_pairs(word)

        if not pairs:
            return token

        while True:
            bigram = min(pairs, key=lambda pair: self.bpe_ranks.get(pair, float("inf")))
            if bigram not in self.bpe_ranks:
                break
            first, second = bigram
            new_word = []
            i = 0
            while i < len(word):
                try:
                    j = word.index(first, i)
                except ValueError:
                    new_word.extend(word[i:])
                    break
                else:
                    new_word.extend(word[i:j])
                    i = j

                if word[i] == first and i < len(word) - 1 and word[i + 1] == second:
                    new_word.append(first + second)
                    i += 2
                else:
                    new_word.append(word[i])
                    i += 1
            new_word = tuple(new_word)
            word = new_word
            if len(word) == 1:
                break
            else:
                pairs = get_pairs(word)
        word = " ".join(word)
        self.cache[token] = word
        return word

    def _tokenize(self, text):
        """ Tokenize a string. """
        bpe_tokens = []
        for token in re.findall(self.pat, text):
            token = "".join(
                self.byte_encoder[b] for b in token.encode("utf-8")
            )  # Maps all our bytes to unicode strings, avoiding controle tokens of the BPE (spaces in our case)
            bpe_tokens.extend(bpe_token for bpe_token in self.bpe(token).split(" "))
        return bpe_tokens

    def _convert_token_to_id(self, token):
        """ Converts a token (str) in an id using the vocab. """
        return self.encoder.get(token, self.encoder.get(self.unk_token))

    def _convert_id_to_token(self, index):
        """Converts an index (integer) in a token (str) using the vocab."""
        return self.decoder.get(index)

    def convert_tokens_to_string(self, tokens):
        """ Converts a sequence of tokens (string) in a single string. """
        text = "".join(tokens)
        text = bytearray([self.byte_decoder[c] for c in text]).decode("utf-8", errors=self.errors)
        return text

    def save_vocabulary(self, save_directory):
        """
        Save the vocabulary and special tokens file to a directory.

        Args:
            save_directory (:obj:`str`):
                The directory in which to save the vocabulary.

        Returns:
            :obj:`Tuple(str)`: Paths to the files saved.
        """
        if not os.path.isdir(save_directory):
            logger.error("Vocabulary path ({}) should be a directory".format(save_directory))
            return
        vocab_file = os.path.join(save_directory, VOCAB_FILES_NAMES["vocab_file"])
        merge_file = os.path.join(save_directory, VOCAB_FILES_NAMES["merges_file"])

        with open(vocab_file, "w", encoding="utf-8") as f:
            f.write(json.dumps(self.encoder, ensure_ascii=False))

        index = 0
        with open(merge_file, "w", encoding="utf-8") as writer:
            writer.write("#version: 0.2\n")
            for bpe_tokens, token_index in sorted(self.bpe_ranks.items(), key=lambda kv: kv[1]):
                if index != token_index:
                    logger.warning(
                        "Saving vocabulary to {}: BPE merge indices are not consecutive."
                        " Please check that the tokenizer is not corrupted!".format(merge_file)
                    )
                    index = token_index
                writer.write(" ".join(bpe_tokens) + "\n")
                index += 1

        return vocab_file, merge_file

    def prepare_for_tokenization(self, text, is_split_into_words=False, **kwargs):
        if "is_pretokenized" in kwargs:
            warnings.warn(
                "`is_pretokenized` is deprecated and will be removed in a future version, use `is_split_into_words` instead.",
                FutureWarning,
            )
            is_split_into_words = kwargs.pop("is_pretokenized")

        add_prefix_space = kwargs.pop("add_prefix_space", self.add_prefix_space)
        if is_split_into_words or add_prefix_space:
            text = " " + text
        return (text, kwargs)


class GPT2TokenizerFast(PreTrainedTokenizerFast):
    """
    Construct a "fast" GPT-2 tokenizer (backed by HuggingFace's `tokenizers` library). Based on byte-level
    Byte-Pair-Encoding.

    This tokenizer has been trained to treat spaces like parts of the tokens (a bit like sentencepiece) so a word will
    be encoded differently whether it is at the beginning of the sentence (without space) or not:

    ::

        >>> from transformers import GPT2TokenizerFast
        >>> tokenizer = GPT2TokenizerFast.from_pretrained("gpt2")
        >>> tokenizer("Hello world")['input_ids']
        [15496, 995]
        >>> tokenizer(" Hello world")['input_ids']
        [18435, 995]

    You can get around that behavior by passing ``add_prefix_space=True`` when instantiating this tokenizer or when you
    call it on some text, but since the model was not pretrained this way, it might yield a decrease in performance.

    .. note::

        When used with ``is_split_into_words=True``, this tokenizer needs to be instantiated with
        ``add_prefix_space=True``.

    This tokenizer inherits from :class:`~transformers.PreTrainedTokenizerFast` which contains most of the main
    methods. Users should refer to this superclass for more information regarding those methods.

    Args:
        vocab_file (:obj:`str`):
            Path to the vocabulary file.
        merges_file (:obj:`str`):
            Path to the merges file.
        errors (:obj:`str`, `optional`, defaults to :obj:`"replace"`):
            Paradigm to follow when decoding bytes to UTF-8. See `bytes.decode
            <https://docs.python.org/3/library/stdtypes.html#bytes.decode>`__ for more information.
        unk_token (:obj:`str`, `optional`, defaults to :obj:`<|endoftext|>`):
            The unknown token. A token that is not in the vocabulary cannot be converted to an ID and is set to be this
            token instead.
        bos_token (:obj:`str`, `optional`, defaults to :obj:`<|endoftext|>`):
            The beginning of sequence token.
        eos_token (:obj:`str`, `optional`, defaults to :obj:`<|endoftext|>`):
            The end of sequence token.
        add_prefix_space (:obj:`bool`, `optional`, defaults to :obj:`False`):
            Whether or not to add an initial space to the input. This allows to treat the leading word just as any
            other word. (GPT2 tokenizer detect beginning of words by the preceding space).
        trim_offsets (:obj:`bool`, `optional`, defaults to :obj:`True`):
            Whether or not the post-processing step should trim offsets to avoid including whitespaces.
    """

    vocab_files_names = VOCAB_FILES_NAMES
    pretrained_vocab_files_map = PRETRAINED_VOCAB_FILES_MAP
    max_model_input_sizes = PRETRAINED_POSITIONAL_EMBEDDINGS_SIZES
    model_input_names = ["attention_mask"]
    slow_tokenizer_class = GPT2Tokenizer

    def __init__(
        self,
        vocab_file,
        merges_file,
        unk_token="<|endoftext|>",
        bos_token="<|endoftext|>",
        eos_token="<|endoftext|>",
        add_prefix_space=False,
        **kwargs
    ):
        super().__init__(
            vocab_file,
            merges_file,
            unk_token=unk_token,
            bos_token=bos_token,
            eos_token=eos_token,
            add_prefix_space=add_prefix_space,
            **kwargs,
        )
        self.add_prefix_space = add_prefix_space

    def _batch_encode_plus(self, *args, **kwargs) -> BatchEncoding:
        if "is_pretokenized" in kwargs:
            warnings.warn(
                "`is_pretokenized` is deprecated and will be removed in a future version, use `is_split_into_words` instead.",
                FutureWarning,
            )
            is_split_into_words = kwargs.pop("is_pretokenized")

        is_split_into_words = kwargs.get("is_split_into_words", False)
        assert self.add_prefix_space or not is_split_into_words, (
            f"You need to instantiate {self.__class__.__name__} with add_prefix_space=True "
            "to use it with pretokenized inputs."
        )

        return super()._batch_encode_plus(*args, **kwargs)

    def _encode_plus(self, *args, **kwargs) -> BatchEncoding:
<<<<<<< HEAD

        is_pretokenized = kwargs.get("is_pretokenized", False)
        if is_pretokenized and not self.add_prefix_space:
            raise ValueError(
                f"You need to instantiate {self.__class__.__name__} with add_prefix_space=True "
                "to use it with pretokenized inputs."
            )
=======
        if "is_pretokenized" in kwargs:
            warnings.warn(
                "`is_pretokenized` is deprecated and will be removed in a future version, use `is_split_into_words` instead.",
                FutureWarning,
            )
            is_split_into_words = kwargs.pop("is_pretokenized")

        is_split_into_words = kwargs.get("is_split_into_words", False)
        assert self.add_prefix_space or not is_split_into_words, (
            f"You need to instantiate {self.__class__.__name__} with add_prefix_space=True "
            "to use it with pretokenized inputs."
        )
>>>>>>> 1fc4de69

        return super()._encode_plus(*args, **kwargs)<|MERGE_RESOLUTION|>--- conflicted
+++ resolved
@@ -399,27 +399,18 @@
         return super()._batch_encode_plus(*args, **kwargs)
 
     def _encode_plus(self, *args, **kwargs) -> BatchEncoding:
-<<<<<<< HEAD
-
-        is_pretokenized = kwargs.get("is_pretokenized", False)
-        if is_pretokenized and not self.add_prefix_space:
-            raise ValueError(
-                f"You need to instantiate {self.__class__.__name__} with add_prefix_space=True "
-                "to use it with pretokenized inputs."
-            )
-=======
         if "is_pretokenized" in kwargs:
             warnings.warn(
                 "`is_pretokenized` is deprecated and will be removed in a future version, use `is_split_into_words` instead.",
                 FutureWarning,
             )
             is_split_into_words = kwargs.pop("is_pretokenized")
-
-        is_split_into_words = kwargs.get("is_split_into_words", False)
+        else:
+            is_split_into_words = kwargs.get("is_split_into_words", False)
+
         assert self.add_prefix_space or not is_split_into_words, (
             f"You need to instantiate {self.__class__.__name__} with add_prefix_space=True "
             "to use it with pretokenized inputs."
         )
->>>>>>> 1fc4de69
 
         return super()._encode_plus(*args, **kwargs)