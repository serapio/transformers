--- conflicted
+++ resolved
@@ -22,11 +22,8 @@
     AutoConfig,
     BartConfig,
     BertConfig,
-<<<<<<< HEAD
+    BertGenerationConfig,
     BlenderbotConfig,
-=======
-    BertGenerationConfig,
->>>>>>> 492bb6aa
     CamembertConfig,
     CTRLConfig,
     DistilBertConfig,
